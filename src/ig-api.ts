import { CookieJar } from 'tough-cookie'
import axios, { type AxiosInstance } from 'axios'
import { HttpCookieAgent, HttpsCookieAgent } from 'http-cookie-agent/http'
import { texts, type User } from '@textshq/platform-sdk'
import { desc, eq, type InferModel } from 'drizzle-orm'

import { readFile } from 'fs/promises'

import { ServerEventType } from '@textshq/platform-sdk'
import * as schema from './store/schema'
import type Instagram from './api'
import { parseRawPayload } from './parsers'
<<<<<<< HEAD
=======
import { mapMessage, mapThread } from './mappers'
>>>>>>> b3aebd78
import { getLogger } from './logger'
import type { SerializedSession } from './types'
import { queryThreads, queryMessages } from './store/helpers'

const INSTAGRAM_BASE_URL = 'https://www.instagram.com/' as const

const fixUrl = (url: string) =>
  url && decodeURIComponent(url.replace(/\\u0026/g, '&'))

interface InstagramParsedViewerConfig {
  biography: string
  business_address_json: null
  business_contact_method: string
  business_email: null
  business_phone_number: null
  can_see_organic_insights: boolean
  category_name: null
  external_url: null
  fbid: string
  full_name: string
  has_phone_number: boolean
  has_profile_pic: boolean
  has_tabbed_inbox: boolean
  hide_like_and_view_counts: boolean
  id: string
  is_business_account: boolean
  is_joined_recently: boolean
  is_supervised_user: boolean
  guardian_id: null
  is_private: boolean
  is_professional_account: boolean
  is_supervision_enabled: boolean
  profile_pic_url: string
  profile_pic_url_hd: string
  should_show_category: boolean
  should_show_public_contacts: boolean
  username: string
}

const commonHeaders = {
  authority: 'www.instagram.com',
  'accept-language': 'en-US,en;q=0.9,zh-CN;q=0.8,zh;q=0.7',
  'sec-ch-prefers-color-scheme': 'light',
  'sec-ch-ua-mobile': '?0',
  'sec-ch-ua-platform': '"macOS"',
  'sec-ch-ua-platform-version': '"13.2.1"',
  'sec-ch-ua':
    '"Not.A/Brand";v="8", "Chromium";v="114", "Google Chrome";v="114"',
  'sec-fetch-site': 'same-origin',
  'sec-ch-ua-full-version-list':
    '"Not.A/Brand";v="8.0.0.0", "Chromium";v="114.0.5735.133", "Google Chrome";v="114.0.5735.133"',
} as const

export default class InstagramAPI {
  viewerConfig: InstagramParsedViewerConfig

  private logger = getLogger('ig-api')

  constructor(private readonly papi: Instagram) {}

  authMethod: 'login-window' | 'extension' = 'login-window'

  jar: CookieJar

  ua: SerializedSession['ua'] = texts.constants.USER_AGENT

  clientId: SerializedSession['clientId']

  dtsg: SerializedSession['dtsg']

  fbid: SerializedSession['fbid']

  cursor: string

  lastThreadReference: {
    reference_thread_key: string
    reference_activity_timestamp: number
  }

  private _axios: AxiosInstance

  get axios() {
    if (this._axios) return this._axios
    this._axios = axios.create({
      baseURL: 'https://www.instagram.com/',
      headers: {
        ...commonHeaders,
      },
      httpAgent: new HttpCookieAgent({ cookies: { jar: this.jar } }),
      httpsAgent: new HttpsCookieAgent({ cookies: { jar: this.jar } }),
    })

    this._axios.interceptors.request.use(
      async config => {
        config.headers.set('user-agent', this.ua)
        return config
      },
      error => Promise.reject(error),
    )

    return this._axios
  }

  async init() {
    const { clientId, dtsg, fbid, config } = await this.getClientId()
    this.clientId = clientId
    this.dtsg = dtsg
    this.fbid = fbid

    this.papi.currentUser = {
      id: config.id,
      fullName: config.full_name,
      imgURL: fixUrl(config.profile_pic_url_hd),
      username: config.username,
    }
    await this.getInitialPayload()
  }

  async getClientId() {
    const response = await this.axios.get('https://www.instagram.com/direct/', {
      headers: {
        accept:
          'text/html,application/xhtml+xml,application/xml;q=0.9,image/avif,image/webp,image/apng,*/*;q=0.8,application/signed-exchange;v=b3;q=0.7',
        'cache-control': 'max-age=0',
        'sec-ch-ua':
          '"Not.A/Brand";v="8", "Chromium";v="114", "Google Chrome";v="114"',
        'sec-fetch-dest': 'document',
        'sec-fetch-mode': 'navigate',
        'sec-fetch-user': '?1',
        'upgrade-insecure-requests': '1',
        'viewport-width': '558',
      },
    })
    const resp = response.data
    const clientId = resp.slice(resp.indexOf('{"clientID":')).split('"')[3]
    const dtsg = resp.slice(resp.indexOf('DTSGInitialData')).split('"')[4]
    const fbid = resp.match(/"IG_USER_EIMU":"([^"]+)"/)?.[1] // fbid
    const sharedData = resp.match(/"XIGSharedData",\[\],({.*?})/s)[1]
    // @TODO: this is disgusting
    const config: InstagramParsedViewerConfig = JSON.parse(
      `${
        sharedData.split('"viewer\\":')[1].split(',\\"badge_count')[0]
      // eslint-disable-next-line no-useless-escape
      }}`.replace(/\\\"/g, '"'),
    )
    return { clientId, dtsg, fbid, config }
  }

  getCookies() {
    // @TODO:use our http client for requests
    return this.jar.getCookieStringSync(INSTAGRAM_BASE_URL)
  }

  // they have different gql endpoints will merge these later
  async getUserByUsername(username: string) {
    const response = await this.axios.get(
      `https://www.instagram.com/api/v1/users/web_profile_info/?username=${username}`,
      {
        headers: {
          accept: '*/*',
          'accept-language': 'en-US,en;q=0.9',
          'sec-ch-prefers-color-scheme': 'dark',
          'sec-ch-ua': '"Not.A/Brand";v="8", "Chromium";v="114"',
          'sec-ch-ua-full-version-list':
            '"Not.A/Brand";v="8.0.0.0", "Chromium";v="114.0.5735.198"',
          'sec-ch-ua-mobile': '?0',
          'sec-ch-ua-platform': '"macOS"',
          'sec-ch-ua-platform-version': '"13.5.0"',
          'sec-fetch-dest': 'empty',
          'sec-fetch-mode': 'cors',
          'sec-fetch-site': 'same-origin',
          'viewport-width': '881',
          'x-asbd-id': '129477',
          'x-csrftoken': this.getCSRFToken(),
          'x-ig-app-id': '936619743392459',
          'x-ig-www-claim':
            'hmac.AR2iCvyZhuDG-oJQ0b4-4DlKN9a9bGK2Ovat6h04VbnVxuUU',
          'x-requested-with': 'XMLHttpRequest',
          Referer: `https://www.instagram.com/${username}/`,
          'Referrer-Policy': 'strict-origin-when-cross-origin',
        },
      },
    )
    // const json = JSON.parse(req.body)
    const data = await response.data
    const userInfo = data?.data?.user
    const user: User = {
      id: userInfo?.id,
      fullName: userInfo?.full_name,
      username: userInfo?.username,
    }
    this.logger.info(
      `getUserByUsername ${username} response: ${JSON.stringify(user, null, 2)}`,
    )
    return user
  }

  async apiCall<T extends {}>(doc_id: string, variables: T) {
    const response = await this.axios.post(
      'https://www.instagram.com/api/graphql/',
      `fb_dtsg=${this.dtsg}&variables=${JSON.stringify(variables)}&doc_id=${doc_id}`,
      {
        headers: {
          authority: 'www.instagram.com',
          'content-type': 'application/x-www-form-urlencoded',
        },
        method: 'POST',
      },
    )
    // texts.log(
    //   `apiCall ${doc_id} response: ${JSON.stringify(response.data, null, 2)}`
    // );
    return response
  }

  // get username from here
  async getUserById(userID: string) {
    this.logger.info(`getUser ${userID}`)
    const response = await this.apiCall('6083412141754133', {
      userID,
    })
    this.logger.info(`getUser ${userID} response: ${JSON.stringify(response.data)}`)
    const data = response.data as {
      data: {
        userInfo: {
          user: {
            username: string
            show_ig_app_switcher_badge: boolean
            id: string
          }
        }
      }
      extensions: {
        is_final: boolean
      }
    }
    return {
      id: data?.data?.userInfo?.user?.id,
      username: data?.data?.userInfo?.user?.username,
      fullName: data?.data?.userInfo?.user?.username, // @TODO
    }
  }

  async getMe() {
    if (!this.viewerConfig) return
    const data = await this.getUserById(this.viewerConfig.id)
    const { username } = data
    if (!username) return
    const user = await this.getUserByUsername(username)
    return user
  }

  getCSRFToken() {
    return this.jar
      .getCookiesSync(INSTAGRAM_BASE_URL)
      .find(c => c.key === 'csrftoken')?.value
  }

  async getInitialPayload() {
    const response = await this.apiCall('6195354443842040', {
      deviceId: this.clientId,
      requestId: 0,
      requestPayload: JSON.stringify({
        database: 1,
        epoch_id: 0,
        last_applied_cursor: this.cursor,
        sync_params: JSON.stringify({}),
        version: 9477666248971112,
      }),
      requestType: 1,
    })
    return this.handlePayload(response.data.data.lightspeed_web_request_for_igd.payload)
  }

  async handlePayload(payload: any) {
    const rawd = parseRawPayload(payload)
    // add all parsed fields to the ig-api store
    if (rawd.deleteThenInsertThread) {
      const threads = rawd.deleteThenInsertThread.map(t => ({
        ...t,
        threadKey: t.threadKey!,
      }))
      const lastThread: schema.IGThread = threads?.length > 0 ? threads[threads.length - 1] : null
      if (lastThread) {
        this.lastThreadReference = {
          reference_activity_timestamp: lastThread.lastActivityTimestampMs?.getTime(),
          reference_thread_key: lastThread.threadKey,
        }
      }

      this.addThreads(threads)
    }

    if (rawd.verifyContactRowExists) this.addUsers(rawd.verifyContactRowExists)

    if (rawd.addParticipantIdToGroupThread) {
      const participants = rawd.addParticipantIdToGroupThread.map(p => ({
        ...p,
        threadKey: p.threadKey!,
        userId: p.userId!,
      }))
      this.addParticipants(participants)
    }

    if (rawd.upsertMessage) {
      const messages = rawd.upsertMessage.map(m => ({
        ...m,
        threadKey: m.threadKey!,
        messageId: m.messageId!,
        senderId: m.senderId!,
      }))
      this.addMessages(messages)
    }

    if (rawd.upsertReaction) {
      this.addReactions(rawd.upsertReaction)
    }

    if (rawd.cursor) {
      this.cursor = rawd.cursor
    }

    // todo:
    // once all payloads are handled, we can emit server events and get data from the store

    if (rawd.upsertSyncGroupThreadsRange) {
      // there are new threads to send to the platform
      const newThreadIds = rawd.deleteThenInsertThread.map(t => t.threadKey)
      const threads = await queryThreads(this.papi.db, newThreadIds, this.fbid)
      this.papi.onEvent?.([{
        type: ServerEventType.STATE_SYNC,
        objectName: 'thread',
        objectIDs: {},
        mutationType: 'upsert',
        entries: threads,
      }])
    }
    if (rawd.upsertMessage) {
      const newMessageIds = rawd.upsertMessage.map(m => m.messageId)
      const messages = await queryMessages(this.papi.db, newMessageIds, this.fbid)
      this.papi.onEvent?.([{
        type: ServerEventType.STATE_SYNC,
        objectName: 'message',
        objectIDs: {},
        mutationType: 'upsert',
        entries: messages,
      }])
    }
  }

  addThreads(threads: InferModel<typeof schema['threads'], 'insert'>[]) {
    this.logger.info('addThreads', threads)

    const threadsWithNoBool = threads.map(thread => {
      const newThread = { ...thread }
      for (const key in newThread) {
        if (typeof newThread[key] === 'boolean') {
          newThread[key] = newThread[key] ? 1 : 0
        }
      }
      return newThread
    })
    this.logger.info('addThreads (threadsWithNoBool)', threadsWithNoBool)

    return this.papi.db.insert(schema.threads).values(threadsWithNoBool).onConflictDoNothing().run()
  }

  addUsers(users: InferModel<typeof schema['users'], 'insert'>[]) {
    this.logger.info('addUsers', users)
    return this.papi.db.insert(schema.users).values(users).onConflictDoNothing().run()
  }

  addParticipants(participants: InferModel<typeof schema['participants'], 'insert'>[]) {
    this.logger.info('addParticipants', participants)
    return this.papi.db.insert(schema.participants).values(participants).onConflictDoNothing().run()
  }

  addMessages(messages: InferModel<typeof schema['messages'], 'insert'>[]) {
    this.logger.info('addMessages', messages)
<<<<<<< HEAD
=======
    for (const message of messages) {
      this.papi.onEvent?.([{
        type: ServerEventType.STATE_SYNC,
        objectName: 'message',
        objectIDs: { threadID: message.threadKey },
        mutationType: 'upsert',
        entries: [message].map(mapMessage), // @TODO remove any
      }])
    }
>>>>>>> b3aebd78

    const messagesWithNoBool = messages.filter(m => m?.threadKey !== null).map(message => {
      const newMessage = { ...message }
      for (const key in newMessage) {
        if (typeof newMessage[key] === 'boolean') {
          newMessage[key] = newMessage[key] ? 1 : 0
        }
      }
      return newMessage
    })

    this.logger.info('addMessages (messagesWithNoBool)', messagesWithNoBool)

    return this.papi.db
      .insert(schema.messages)
      .values(messagesWithNoBool)
      .onConflictDoNothing()
      .run()
  }

  addReactions(reactions: InferModel<typeof schema['reactions'], 'insert'>[]) {
    this.logger.info('addReactions', reactions)
    return this.papi.db
      .insert(schema.reactions)
      .values(reactions)
      .onConflictDoNothing()
      .run()
  }

  getLastMessage(threadKey: string) {
    return this.papi.db
      .select({
        threadKey: schema.messages.threadKey,
        messageId: schema.messages.messageId,
        timestampMs: schema.messages.timestampMs,
      })
      .from(schema.messages)
      .limit(1)
      .where(eq(schema.messages.threadKey, threadKey))
      .orderBy(desc(schema.messages.timestampMs))
      .get()
  }

  private async uploadPhoto(filePath: string, fileName?: string) {
    const file = await readFile(filePath)
    const blob = new Blob([file], { type: 'image/jpeg' })
    const formData = new FormData()
    formData.append('farr', blob, fileName || 'image.jpg')
    const res = await this.axios.post('https://www.instagram.com/ajax/mercury/upload.php', formData, {
      params: {
        __a: '1',
        fb_dtsg: this.dtsg,
      },
      headers: {
        authority: 'www.instagram.com',
        accept: '*/*',
        'accept-language': 'en-US,en;q=0.9',
        'content-type':
          'multipart/form-data; boundary=----WebKitFormBoundaryK8furxKOo3188usO',
        cookie: this.getCookies(),
        origin: 'https://www.instagram.com',
        referer: 'https://www.instagram.com/direct/t/100428318021025/',
        'sec-ch-prefers-color-scheme': 'dark',
        'sec-ch-ua':
          '"Not.A/Brand";v="8", "Chromium";v="114", "Google Chrome";v="114"',
        'sec-ch-ua-full-version-list':
          '"Not.A/Brand";v="8.0.0.0", "Chromium";v="114.0.5735.198", "Google Chrome";v="114.0.5735.198"',
        'sec-ch-ua-mobile': '?0',
        'sec-ch-ua-platform': '"macOS"',
        'sec-ch-ua-platform-version': '"13.4.1"',
        'sec-fetch-dest': 'empty',
        'sec-fetch-mode': 'cors',
        'sec-fetch-site': 'same-origin',
        'user-agent': this.ua,
        'viewport-width': '1280',
        'x-asbd-id': '129477',
        'x-fb-lsd': 'khvBZW0GBGHjqubNqNUMn2',
      },
    })

    const response = res.data
    const jsonStartIndex = response.indexOf('{')
    const jsonResponse = response.substring(jsonStartIndex)

    // Parse the JSON object
    const parsedData = JSON.parse(jsonResponse)
    return parsedData
  }

  async sendImage(threadID: string, { filePath, fileName }: { filePath: string, fileName: string }) {
    this.logger.info('sendImage about to call uploadPhoto')
    try {
      const res = await this.uploadPhoto(filePath, fileName)
      this.logger.info('sendImage', res)
      const imageId = res.payload.metadata[0].image_id
      this.papi.socket.sendImage(threadID, imageId)
    } catch (err) {
      this.logger.error('ig-api sendImage error', err)
    }
  }
}<|MERGE_RESOLUTION|>--- conflicted
+++ resolved
@@ -10,10 +10,7 @@
 import * as schema from './store/schema'
 import type Instagram from './api'
 import { parseRawPayload } from './parsers'
-<<<<<<< HEAD
-=======
 import { mapMessage, mapThread } from './mappers'
->>>>>>> b3aebd78
 import { getLogger } from './logger'
 import type { SerializedSession } from './types'
 import { queryThreads, queryMessages } from './store/helpers'
@@ -393,8 +390,6 @@
 
   addMessages(messages: InferModel<typeof schema['messages'], 'insert'>[]) {
     this.logger.info('addMessages', messages)
-<<<<<<< HEAD
-=======
     for (const message of messages) {
       this.papi.onEvent?.([{
         type: ServerEventType.STATE_SYNC,
@@ -404,7 +399,6 @@
         entries: [message].map(mapMessage), // @TODO remove any
       }])
     }
->>>>>>> b3aebd78
 
     const messagesWithNoBool = messages.filter(m => m?.threadKey !== null).map(message => {
       const newMessage = { ...message }
