import { CookieJar } from 'tough-cookie'
import axios, { type AxiosInstance } from 'axios'
import { HttpCookieAgent, HttpsCookieAgent } from 'http-cookie-agent/http'
<<<<<<< HEAD
import { texts, type User, ServerEventType } from '@textshq/platform-sdk'
import { type InferModel } from 'drizzle-orm'
import type { Logger } from 'pino'

import fs from 'fs'
// import { M } from 'drizzle-orm/column.d-aa4e525d'
import * as schema from './store/schema'
import type Instagram from './api'
import type InstagramWebSocket from './ig-socket'
import { parsePayload, parseRawPayload } from './parsers'
import { mapMessage, mapThread } from './mapper'
// import { FOREVER } from './util'
=======
import { texts, type User, ServerEventType, Message, Thread, Participant } from '@textshq/platform-sdk'
import { desc, eq, type InferModel } from 'drizzle-orm'

import * as schema from './store/schema'
import { FOREVER } from './store/helpers'
import type Instagram from './api'
import { parsePayload } from './parsers'
import { mapMessage, mapThread } from './mapper'
import { getLogger } from './logger'
import { ExtendedIGThread, IGThread } from './ig-types'
import type { SerializedSession } from './types'
>>>>>>> 61be37dc

const INSTAGRAM_BASE_URL = 'https://www.instagram.com/' as const

const fixUrl = (url: string) =>
  url && decodeURIComponent(url.replace(/\\u0026/g, '&'))

interface InstagramParsedViewerConfig {
  biography: string
  business_address_json: null
  business_contact_method: string
  business_email: null
  business_phone_number: null
  can_see_organic_insights: boolean
  category_name: null
  external_url: null
  fbid: string
  full_name: string
  has_phone_number: boolean
  has_profile_pic: boolean
  has_tabbed_inbox: boolean
  hide_like_and_view_counts: boolean
  id: string
  is_business_account: boolean
  is_joined_recently: boolean
  is_supervised_user: boolean
  guardian_id: null
  is_private: boolean
  is_professional_account: boolean
  is_supervision_enabled: boolean
  profile_pic_url: string
  profile_pic_url_hd: string
  should_show_category: boolean
  should_show_public_contacts: boolean
  username: string
}

const commonHeaders = {
  authority: 'www.instagram.com',
  'accept-language': 'en-US,en;q=0.9,zh-CN;q=0.8,zh;q=0.7',
  'sec-ch-prefers-color-scheme': 'light',
  'sec-ch-ua-mobile': '?0',
  'sec-ch-ua-platform': '"macOS"',
  'sec-ch-ua-platform-version': '"13.2.1"',
  'sec-ch-ua':
    '"Not.A/Brand";v="8", "Chromium";v="114", "Google Chrome";v="114"',
  'sec-fetch-site': 'same-origin',
  'sec-ch-ua-full-version-list':
    '"Not.A/Brand";v="8.0.0.0", "Chromium";v="114.0.5735.133", "Google Chrome";v="114.0.5735.133"',
} as const

export default class InstagramAPI {
  viewerConfig: InstagramParsedViewerConfig

  private logger = getLogger('ig-api')

<<<<<<< HEAD
  private logger: Logger

  constructor(private readonly papi: Instagram) {
    console.log('papi in ig-api constructor', papi)
    console.log('papi.logger in ig-api constructor', papi.logger)
    this.logger = papi.logger.child({ name: 'igApi' })
  }
=======
  constructor(private readonly papi: Instagram) {}
>>>>>>> 61be37dc

  authMethod: 'login-window' | 'extension' = 'login-window'

  jar: CookieJar

  ua: SerializedSession['ua'] = texts.constants.USER_AGENT

  clientId: SerializedSession['clientId']

  dtsg: SerializedSession['dtsg']

  fbid: SerializedSession['fbid']

  get cursor(): string {
    return this.cursorCache?.cursor
  }

  cursorCache: Awaited<ReturnType<typeof this.getCursor>> = null

  private _axios: AxiosInstance

  get axios() {
    if (this._axios) return this._axios
    this._axios = axios.create({
      baseURL: 'https://www.instagram.com/',
      headers: {
        ...commonHeaders,
      },
      httpAgent: new HttpCookieAgent({ cookies: { jar: this.jar } }),
      httpsAgent: new HttpsCookieAgent({ cookies: { jar: this.jar } }),
    })

    this._axios.interceptors.request.use(
      async config => {
        config.headers.set('user-agent', this.ua)
        return config
      },
      error => Promise.reject(error),
    )

    return this._axios
  }

  async init() {
    const { clientId, dtsg, fbid, config } = await this.getClientId()
    this.clientId = clientId
    this.dtsg = dtsg
    this.fbid = fbid

    this.papi.currentUser = {
      id: config.id,
      fullName: config.full_name,
      imgURL: fixUrl(config.profile_pic_url_hd),
      username: config.username,
    }
    await this.getCursor()
  }

  async getClientId() {
    const response = await this.axios.get('https://www.instagram.com/direct/', {
      headers: {
        accept:
          'text/html,application/xhtml+xml,application/xml;q=0.9,image/avif,image/webp,image/apng,*/*;q=0.8,application/signed-exchange;v=b3;q=0.7',
        'cache-control': 'max-age=0',
        'sec-ch-ua':
          '"Not.A/Brand";v="8", "Chromium";v="114", "Google Chrome";v="114"',
        'sec-fetch-dest': 'document',
        'sec-fetch-mode': 'navigate',
        'sec-fetch-user': '?1',
        'upgrade-insecure-requests': '1',
        'viewport-width': '558',
      },
    })
    const resp = response.data
    const clientId = resp.slice(resp.indexOf('{"clientID":')).split('"')[3]
    const dtsg = resp.slice(resp.indexOf('DTSGInitialData')).split('"')[4]
    const fbid = resp.match(/"IG_USER_EIMU":"([^"]+)"/)?.[1] // fbid
    const sharedData = resp.match(/"XIGSharedData",\[\],({.*?})/s)[1]
    // @TODO: this is disgusting
    const config: InstagramParsedViewerConfig = JSON.parse(
      `${
        sharedData.split('"viewer\\":')[1].split(',\\"badge_count')[0]
      }}`.replace(/\\\"/g, '"'),
    )
    return { clientId, dtsg, fbid, config }
  }

  getCookies() {
    // @TODO:use our http client for requests
    return this.jar.getCookieStringSync(INSTAGRAM_BASE_URL)
  }

  // they have different gql endpoints will merge these later
  async getUserByUsername(username: string) {
    const response = await this.axios.get(
      `https://www.instagram.com/api/v1/users/web_profile_info/?username=${username}`,
      {
        headers: {
          accept: '*/*',
          'accept-language': 'en-US,en;q=0.9',
          'sec-ch-prefers-color-scheme': 'dark',
          'sec-ch-ua': '"Not.A/Brand";v="8", "Chromium";v="114"',
          'sec-ch-ua-full-version-list':
            '"Not.A/Brand";v="8.0.0.0", "Chromium";v="114.0.5735.198"',
          'sec-ch-ua-mobile': '?0',
          'sec-ch-ua-platform': '"macOS"',
          'sec-ch-ua-platform-version': '"13.5.0"',
          'sec-fetch-dest': 'empty',
          'sec-fetch-mode': 'cors',
          'sec-fetch-site': 'same-origin',
          'viewport-width': '881',
          'x-asbd-id': '129477',
          'x-csrftoken': this.getCSRFToken(),
          'x-ig-app-id': '936619743392459',
          'x-ig-www-claim':
            'hmac.AR2iCvyZhuDG-oJQ0b4-4DlKN9a9bGK2Ovat6h04VbnVxuUU',
          'x-requested-with': 'XMLHttpRequest',
          Referer: `https://www.instagram.com/${username}/`,
          'Referrer-Policy': 'strict-origin-when-cross-origin',
        },
      },
    )
    // const json = JSON.parse(req.body)
    const data = await response.data
    const userInfo = data?.data?.user
    const user: User = {
      id: userInfo?.id,
      fullName: userInfo?.full_name,
      username: userInfo?.username,
    }
    this.logger.info(
      `getUserByUsername ${username} response: ${JSON.stringify(user, null, 2)}`,
    )
    return user
  }

  async apiCall<T extends {}>(doc_id: string, variables: T) {
    const response = await this.axios.post(
      'https://www.instagram.com/api/graphql/',
      `fb_dtsg=${this.dtsg}&variables=${JSON.stringify(variables)}&doc_id=${doc_id}`,
      {
        headers: {
          authority: 'www.instagram.com',
          'content-type': 'application/x-www-form-urlencoded',
        },
        method: 'POST',
      },
    )
    // texts.log(
    //   `apiCall ${doc_id} response: ${JSON.stringify(response.data, null, 2)}`
    // );
    return response
  }

  // get username from here
  async getUserById(userID: string) {
    this.logger.info(`getUser ${userID}`)
    const response = await this.apiCall('6083412141754133', {
      userID,
    })
    this.logger.info(`getUser ${userID} response: ${JSON.stringify(response.data)}`)
    const data = response.data as {
      data: {
        userInfo: {
          user: {
            username: string
            show_ig_app_switcher_badge: boolean
            id: string
          }
        }
      }
      extensions: {
        is_final: boolean
      }
    }
    return {
      id: data?.data?.userInfo?.user?.id,
      username: data?.data?.userInfo?.user?.username,
      fullName: data?.data?.userInfo?.user?.username, // @TODO
    }
  }

  async getMe() {
    if (!this.viewerConfig) return
    const data = await this.getUserById(this.viewerConfig.id)
    const { username } = data
    if (!username) return
    const user = await this.getUserByUsername(username)
    return user
  }

  getCSRFToken() {
    return this.jar
      .getCookiesSync(INSTAGRAM_BASE_URL)
      .find(c => c.key === 'csrftoken')?.value
  }

  async getCursor() {
    const response = await this.apiCall('6195354443842040', {
      deviceId: this.clientId,
      requestId: 0,
      requestPayload: JSON.stringify({
        database: 1,
        epoch_id: 0,
        last_applied_cursor: this.cursor,
        sync_params: JSON.stringify({}),
        version: 9477666248971112,
      }),
      requestType: 1,
    })
    const cursorResponse = parsePayload(
      this.fbid,
      response.data.data.lightspeed_web_request_for_igd.payload,
    )
    this.cursorCache = cursorResponse

    const rawd = parseRawPayload(response.data.data.lightspeed_web_request_for_igd.payload)
    // if (rawd.deleteThenInsertThread) this.addThreads(rawd.deleteThenInsertThread)
    // if (rawd.verifyContactRowExists) this.addUsers(rawd.verifyContactRowExists)
    // if (rawd.addParticipantIdToGroupThread) this.addParticipants(rawd.addParticipantIdToGroupThread)
    // if (rawd.upsertMessage) this.addMessages(rawd.upsertMessage)
    if (rawd.upsertReaction) {
      this.addReactions(rawd.upsertReaction)
    }
    console.log('inserted')
    console.log('inserted reactions')

    const { newConversations, newMessages } = cursorResponse
    const mappedNewConversations = newConversations?.map(mapThread)

    const mappedNewMessages = newMessages?.map(message => this.mapMessage(message))
<<<<<<< HEAD
=======
    this.upsertThreads(newConversations)
>>>>>>> 61be37dc
    this.papi.onEvent?.([{
      type: ServerEventType.STATE_SYNC,
      objectName: 'thread',
      objectIDs: {},
      mutationType: 'upsert',
      entries: mappedNewConversations,
    }])
<<<<<<< HEAD
=======
    this.upsertMessages(mappedNewMessages)
>>>>>>> 61be37dc
    for (const message of mappedNewMessages) {
      this.papi.onEvent?.([{
        type: ServerEventType.STATE_SYNC,
        objectName: 'message',
        objectIDs: { threadID: message.threadID },
        mutationType: 'upsert',
        entries: [message],
      }])
    }
    return cursorResponse
  }

  addThreads(threads: InferModel<typeof schema['threads'], 'insert'>[]) {
    return this.papi.db.insert(schema.threads).values(threads)
  }

  addUsers(users: InferModel<typeof schema['users'], 'insert'>[]) {
    return this.papi.db.insert(schema.users).values(users)
  }

  addParticipants(participants: InferModel<typeof schema['participants'], 'insert'>[]) {
    return this.papi.db.insert(schema.participants).values(participants)
  }

  addMessages(messages: InferModel<typeof schema['messages'], 'insert'>[]) {
    return this.papi.db.insert(schema.messages).values(messages)
  }

  addReactions(reactions: InferModel<typeof schema['reactions'], 'insert'>[]) {
    return this.papi.db.insert(schema.reactions).values(reactions)
  }

  mapMessage(message: any) {
    return mapMessage(this.fbid, message)
  }

  private addThread(thread: InferModel<typeof schema['threads'], 'insert'>) {
    texts.log(`addThread ${thread.id} ${JSON.stringify(thread, null, 2)}`)
    const response = this.papi.db.insert(schema.threads).values(thread).run()
    texts.log(`addThread ${thread.id} response: ${JSON.stringify(response, null, 2)}`)
  }

  private upsertThread(thread: ExtendedIGThread) {
    const mapped = mapThread(thread)
    const threads = mapped.id ? this.papi.db.select({ id: schema.threads.id }).from(schema.threads).where(eq(schema.threads.id, mapped.id)).all() : []

    this.logger.info('upsertThread', { id: mapped.id || 'unknown id', mapped, threads })

    if (threads.length === 0) {
      return this.addThread({
        original: thread,
        _original_parsed: JSON.stringify(thread),
        title: mapped.title,
        id: mapped.id,
        type: mapped.type,
        mutedUntil: mapped.mutedUntil === 'forever' ? new Date(FOREVER) : mapped.mutedUntil,
      })
    }

    return this.papi.db.update(schema.threads).set({
      original: thread,
      _original_parsed: JSON.stringify(thread),
      title: mapped.title,
      id: mapped.id,
      type: mapped.type,
      mutedUntil: mapped.mutedUntil === 'forever' ? new Date(FOREVER) : mapped.mutedUntil,
    }).where(eq(schema.threads.id, mapped.id)).run()
  }

  upsertThreads(threads: ExtendedIGThread[]) {
    if (threads?.length < 1) return
    return threads.map(thread => this.upsertThread(thread))
  }

  // private addMessage(threadID: string, message: InferModel<typeof schema['messages'], 'insert'>) {
  //   return this.papi.db.insert(schema.messages).values(message).run()
  // }

  // private addMessages(threadID: string, messages: InferModel<typeof schema['messages'], 'insert'>[]) {
  //   return messages.map(message => this.upsertMessage(threadID, {
  //     ...message,
  //     action: null,
  //   }))
  // }

  private upsertMessage(threadID: string, message: Message) {
    const messages = message.id ? this.papi.db.select().from(schema.messages).where(eq(schema.messages.id, schema.messages.id)).all() : []
    if (messages.length === 0) {
      return this.papi.db.insert(schema.messages).values({
        original: message._original as any,
        id: message.id,
        senderID: message.senderID,
        text: message.text,
        timestamp: message.timestamp,
        isSender: message.isSender,
        threadID,
        seen: new Date(),
        action: null,
        sortKey: null,
      }).run()
    }

    return this.papi.db.update(schema.messages).set({
      threadID,
      seen: new Date(),
      action: null,
      sortKey: null,
      original: message._original as any,
      id: message.id,
      senderID: message.senderID,
      text: message.text,
      timestamp: message.timestamp,
      isSender: message.isSender,
    }).where(eq(schema.messages.id, message.id)).run()
  }

  upsertMessages(messages: Message[]) {
    return messages.map(message => this.upsertMessage(message.threadID, message))
  }

  getLastMessage(threadID: string) {
    return this.papi.db.select({
      threadID: schema.messages.threadID,
      id: schema.messages.id,
      timestamp: schema.messages.timestamp,
    }).from(schema.messages).limit(1).where(eq(schema.messages.threadID, threadID)).orderBy(desc(schema.messages.timestamp)).get()
  }

  private addParticipant(participant: InferModel<typeof schema['participants'], 'insert'>) {
    texts.log(`addParticipant ${participant.id} ${JSON.stringify(participant, null, 2)}`)
    this.papi.db.insert(schema.participants).values(participant).run()
  }

  private upsertParticipant(threadID: string, participant: Participant) {
    this.logger.info('upsertParticipant', { id: participant.id || 'unknown id', threadID, participant })
    if (!participant.id) return

    const participants = this.papi.db.select({ id: schema.participants.id })
      .from(schema.participants)
      .where(eq(schema.participants.id, participant.id))
      .where(eq(schema.participants.threadID, threadID))
      .all()

    if (participants.length === 0) {
      return this.addParticipant({
        original: participant,
        threadID,
        id: participant.id,
        username: participant.username,
        name: participant.fullName,
      })
    }

    return this.papi.db.update(schema.participants).set({
      original: participant,
      threadID,
      id: participant.id,
      username: participant.username,
      name: participant.fullName,
    }).where(eq(schema.participants.id, participant.id)).run()
  }

  upsertParticipants(threadID: string, participants: Participant[]) {
    if (participants?.length < 1) return
    return participants.map(participant => this.upsertParticipant(threadID, participant))
  }

  // private addThread(thread: InferModel<typeof schema['threads'], 'insert'>): Omit<Thread, 'messages' | 'participants'> {
  //   return this.papi.db.insert(schema.threads).values(thread).returning().get()
  // }

  // private upsertThread(thread: Thread) {
  //   const threads = thread.id ? this.papi.db.select({ id: schema.threads.id }).from(schema.threads).where(eq(schema.threads.id, thread.id)).all() : []
  //   if (threads.length === 0) {
  //     return this.addThread({
  //       ...thread,
  //       mutedUntil: thread.mutedUntil === 'forever' ? new Date(FOREVER) : thread.mutedUntil,
  //     })
  //   }

  //   return this.papi.db.update(schema.threads).set({
  //     ...thread,
  //     mutedUntil: thread.mutedUntil === 'forever' ? new Date(FOREVER) : thread.mutedUntil,
  //   }).where(eq(schema.threads.id, thread.id)).returning().get()
  // }

  // upsertThreads(threads: Thread[]) {
  //   return threads.map(thread => this.upsertThread(thread))
  // }

  // private addMessage(threadID: string, message: InferModel<typeof schema['messages'], 'insert'>) {
  //   return this.papi.db.insert(schema.messages).values({
  //     ...message,
  //     threadID,
  //   }).returning().get()
  // }

  // private addMessages(threadID: string, messages: InferModel<typeof schema['messages'], 'insert'>[]) {
  //   return messages.map(message => this.upsertMessage(threadID, {
  //     ...message,
  //     action: null,
  //   }))
  // }

  // private upsertMessage(threadID: string, message: Message) {
  //   const messages = message.id ? this.papi.db.select().from(schema.messages).where(eq(schema.messages.id, schema.messages.id)).all() : []
  //   if (messages.length === 0) {
  //     return this.addMessage(threadID, {
  //       ...message,
  //       threadID,
  //       seen: new Date(),
  //       action: null,
  //       sortKey: null,
  //     })
  //   }

  //   return this.papi.db.update(schema.messages).set({
  //     ...message,
  //     threadID,
  //     seen: new Date(),
  //     action: null,
  //     sortKey: null,
  //   }).where(eq(schema.messages.id, message.id)).returning().get()
  // }

  // upsertMessages(messages: Message[]) {
  //   return messages.map(message => this.upsertMessage(message.threadID, message))
  // }

  // getLastMessage(threadID: string): Message {
  //   const msg = this.papi.db.select({
  //     threadID: schema.messages.threadKey,
  //     id: schema.messages.messageId,
  //     timestamp: schema.messages.timestamp,
  //   }).from(schema.messages).limit(1).where(eq(schema.messages.thread, threadID)).orderBy(desc(schema.messages.timestampMs)).get()
  // }
}<|MERGE_RESOLUTION|>--- conflicted
+++ resolved
@@ -1,20 +1,6 @@
 import { CookieJar } from 'tough-cookie'
 import axios, { type AxiosInstance } from 'axios'
 import { HttpCookieAgent, HttpsCookieAgent } from 'http-cookie-agent/http'
-<<<<<<< HEAD
-import { texts, type User, ServerEventType } from '@textshq/platform-sdk'
-import { type InferModel } from 'drizzle-orm'
-import type { Logger } from 'pino'
-
-import fs from 'fs'
-// import { M } from 'drizzle-orm/column.d-aa4e525d'
-import * as schema from './store/schema'
-import type Instagram from './api'
-import type InstagramWebSocket from './ig-socket'
-import { parsePayload, parseRawPayload } from './parsers'
-import { mapMessage, mapThread } from './mapper'
-// import { FOREVER } from './util'
-=======
 import { texts, type User, ServerEventType, Message, Thread, Participant } from '@textshq/platform-sdk'
 import { desc, eq, type InferModel } from 'drizzle-orm'
 
@@ -26,7 +12,6 @@
 import { getLogger } from './logger'
 import { ExtendedIGThread, IGThread } from './ig-types'
 import type { SerializedSession } from './types'
->>>>>>> 61be37dc
 
 const INSTAGRAM_BASE_URL = 'https://www.instagram.com/' as const
 
@@ -82,17 +67,7 @@
 
   private logger = getLogger('ig-api')
 
-<<<<<<< HEAD
-  private logger: Logger
-
-  constructor(private readonly papi: Instagram) {
-    console.log('papi in ig-api constructor', papi)
-    console.log('papi.logger in ig-api constructor', papi.logger)
-    this.logger = papi.logger.child({ name: 'igApi' })
-  }
-=======
   constructor(private readonly papi: Instagram) {}
->>>>>>> 61be37dc
 
   authMethod: 'login-window' | 'extension' = 'login-window'
 
@@ -324,10 +299,7 @@
     const mappedNewConversations = newConversations?.map(mapThread)
 
     const mappedNewMessages = newMessages?.map(message => this.mapMessage(message))
-<<<<<<< HEAD
-=======
     this.upsertThreads(newConversations)
->>>>>>> 61be37dc
     this.papi.onEvent?.([{
       type: ServerEventType.STATE_SYNC,
       objectName: 'thread',
@@ -335,10 +307,7 @@
       mutationType: 'upsert',
       entries: mappedNewConversations,
     }])
-<<<<<<< HEAD
-=======
     this.upsertMessages(mappedNewMessages)
->>>>>>> 61be37dc
     for (const message of mappedNewMessages) {
       this.papi.onEvent?.([{
         type: ServerEventType.STATE_SYNC,
