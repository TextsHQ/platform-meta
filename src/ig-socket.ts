--- conflicted
+++ resolved
@@ -1,18 +1,10 @@
 import WebSocket from 'ws'
 import { debounce } from 'lodash'
 import mqtt from 'mqtt-packet'
-<<<<<<< HEAD
 import { MessageReaction, ServerEventType, texts } from '@textshq/platform-sdk'
-
-import { getMqttSid, getTimeValues, parseMqttPacket } from './util'
 import { parsePayload } from './parsers'
-=======
-import { ServerEventType } from '@textshq/platform-sdk'
-
 import { getMqttSid, getTimeValues, parseMqttPacket, sleep } from './util'
 import { getLogger } from './logger'
-import { parseMessagePayload } from './parsers'
->>>>>>> bb4f3573
 import type PlatformInstagram from './api'
 import { mapThread, mapMessage, mapReactions } from './mapper'
 
@@ -255,7 +247,6 @@
       this.logger.info('request_id is not null', payload)
       return
     }
-<<<<<<< HEAD
     // if (payload.payload.includes('upsertMessage')) {
     //   await this.processUpsertMessage(data)
     // } else if (payload.payload.includes('deleteThenInsertThread')) {
@@ -275,23 +266,6 @@
   }
 
   private async processConversations(newConversations: any) {
-=======
-    if (payload.payload.includes('upsertMessage')) {
-      await this.processUpsertMessage(data)
-    } else if (payload.payload.includes('deleteThenInsertThread')) {
-      await this.processDeleteThenInsertThread(data)
-    } else {
-      this.logger.info('unhandled message (2)', data, JSON.stringify(payload, null, 2))
-    }
-  }
-
-  private async processDeleteThenInsertThread(data: any) {
-    this.logger.info('processing deleteThenInsertThread')
-    const payload = (await parseMqttPacket(data)) as any
-    const { newConversations, newReactions } = parseMessagePayload(this.papi.api.fbid, payload.payload)
-    this.logger.info('deleteThenInsertThread, newConversations', JSON.stringify(newConversations, null, 2))
-
->>>>>>> bb4f3573
     const mappedNewConversations = newConversations.map(mapThread)
     this.papi.api.upsertThreads(newConversations)
     this.papi.onEvent?.([{
@@ -301,47 +275,11 @@
       mutationType: 'upsert',
       entries: mappedNewConversations,
     }])
-<<<<<<< HEAD
   }
 
   private async processMessages(newMessages: any) {
     const mappedMessages = newMessages.map(m => mapMessage(this.papi.api.session.fbid, m))
     this.papi.api.db.addMessages(mappedMessages)
-=======
-
-    this.logger.info(`got reactions ${JSON.stringify(newReactions, null, 2)}`)
-
-    // this.publishTask({
-    //   label: '145',
-    //   payload: JSON.stringify({
-    //     ...this.getLastThreadReference(newConversations),
-    //     is_after: 0,
-    //     parent_thread_key: 0,
-    //     additional_pages_to_fetch: 0,
-    //     messaging_tag: null,
-    //     sync_group: 1,
-    //   }),
-    //   queue_name: 'trq',
-    //   task_id: 1,
-    //   failure_count: null,
-    // })
-  }
-
-  private async processUpsertMessage(data: any) {
-    this.logger.info('upsertMessage')
-
-    const payload = (await parseMqttPacket(data)) as any
-    if (!payload) {
-      this.logger.info('empty message (2.1)', data)
-      return
-    }
-
-    const { newMessages, newReactions, newConversations } = parseMessagePayload(this.papi.api.fbid, payload.payload)
-    this.logger.info('ig socket:', 'upsertMessage', JSON.stringify({ newMessages, newReactions, newConversations }, null, 2))
-
-    const mappedMessages = newMessages.map(m => this.papi.api.mapMessage(m))
-    this.papi.api.upsertMessages(mappedMessages)
->>>>>>> bb4f3573
 
     for (const message of mappedMessages) {
       this.papi.onEvent?.([{
@@ -466,8 +404,7 @@
     )
   }
 
-<<<<<<< HEAD
-  sendImage(threadID, imageID) {
+  sendImage(threadID: string, imageID: string) {
     const { otid } = getTimeValues()
     this.publishTask({
       label: '46',
@@ -487,7 +424,7 @@
   }
 
   addReaction(threadID: string, messageID: string, reaction: string) {
-    const message = this.papi.api.db.getMessage(threadID, messageID)
+    const message = this.papi.getMessage(threadID, messageID)
 
     this.publishTask({
       label: '29',
@@ -495,7 +432,7 @@
         thread_key: threadID,
         timestamp_ms: Number(message.timestamp.getTime()),
         message_id: messageID,
-        actor_id: this.papi.api.session.fbid,
+        actor_id: this.papi.api.fbid,
         reaction,
         reacion_style: null,
         sync_group: 1,
@@ -509,27 +446,6 @@
     })
   }
 
-  private getWS() {
-    if (!this.ws) throw new Error('WebSocket not initialized')
-    switch (this.ws.readyState) {
-      case WebSocket.CLOSING:
-      case WebSocket.CLOSED: {
-        throw new Error('WebSocket is closing or closed')
-      }
-      case WebSocket.CONNECTING: {
-        throw new Error('WebSocket is connecting')
-      }
-      case WebSocket.OPEN:
-        return this.ws
-      default: {
-        texts.log(`ig socket: unknown readyState ${this.ws.readyState}`)
-        return null
-      }
-    }
-  }
-
-=======
->>>>>>> bb4f3573
   // used for get messages and get threads
   publishTask(_tasks: any) {
     const tasks = Array.isArray(_tasks) ? _tasks : [_tasks]
