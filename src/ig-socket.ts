import WebSocket from 'ws'
import { debounce } from 'lodash'
import mqtt from 'mqtt-packet'
<<<<<<< HEAD
import type { Logger } from 'pino'
// import { ServerEventType } from '@textshq/platform-sdk'

import { getMqttSid, getTimeValues, parseMqttPacket, sleep } from './util'
// import { parsePayload } from './parsers'
=======
import { MessageReaction, ServerEventType, texts } from '@textshq/platform-sdk'
import { parsePayload } from './parsers'
import { getMqttSid, getTimeValues, parseMqttPacket, sleep } from './util'
import { getLogger } from './logger'
>>>>>>> 61be37dc
import type PlatformInstagram from './api'
// import { mapThread } from './mapper'
import type InstagramAPI from './ig-api'

const MAX_RETRY_ATTEMPTS = 12

const getRetryTimeout = (attempt: number) =>
  Math.min(100 + (2 ** attempt + Math.random() * 100), 2000)

const MAX_RETRY_ATTEMPTS = 12

const getRetryTimeout = (attempt: number) =>
  Math.min(100 + (2 ** attempt + Math.random() * 100), 2000)

export default class InstagramWebSocket {
  private retryAttempt = 0

  private stop = false

  private ws: WebSocket

<<<<<<< HEAD
  private logger: Logger

  private mqttSid = getMqttSid()

  constructor(private readonly papi: PlatformInstagram, private readonly igApi: InstagramAPI) {
    if (!this.papi.api?.cursor) throw new Error('cursor is required to start')
    this.logger = papi.logger.child({ name: 'ig-socket' })
  }

  readonly connect = () => {
=======
  private logger = getLogger('ig-socket')

  private mqttSid = getMqttSid()

  constructor(private readonly papi: PlatformInstagram) {}

  readonly connect = async () => {
    this.logger.info('connecting')
    await this.papi.initPromise // wait for api to be ready
>>>>>>> 61be37dc
    this.logger.info('connecting to ws')
    try {
      this.ws?.close()
    } catch (err) {
      this.logger.error('ws transport: connect', err)
    }
    this.ws = new WebSocket(
      `wss://edge-chat.instagram.com/chat?sid=${this.mqttSid}&cid=${this.papi.api.clientId}`,
      {
        origin: 'https://www.instagram.com',
        headers: {
          Host: 'edge-chat.instagram.com',
          Connection: 'Upgrade',
          Pragma: 'no-cache',
          'Cache-Control': 'no-cache',
          Upgrade: 'websocket',
          Origin: 'https://www.instagram.com',
          'Sec-WebSocket-Version': '13',
          'Accept-Encoding': 'gzip, deflate, br',
          'Accept-Language': 'en-US,en;q=0.9,zh-CN;q=0.8,zh;q=0.7',
          'User-Agent': this.papi.api.ua,
          Cookie: this.papi.api.getCookies(),
        },
      },
    )

    this.ws.on('message', data => this.onMessage(data))

    process.on('SIGINT', () => {
      this.dispose()
    })

    const retry = debounce(() => {
      if (++this.retryAttempt <= MAX_RETRY_ATTEMPTS) {
        clearTimeout(this.connectTimeout)
        this.connectTimeout = setTimeout(this.connect, getRetryTimeout(this.retryAttempt))
      } else {
        this.stop = true
        // trackEvent('error', {
        //   context: 'ws-error',
        //   message: 'Lost connection',
        // })
        // Sentry.captureMessage('Lost connection')
      }
    }, 25)

    this.ws.onopen = () => {
      this.logger.info('ws: onopen', {
        retryAttempt: this.retryAttempt,
      })
      if (this.retryAttempt) this.onReconnected()
      this.retryAttempt = 0
      this.onOpen()
    }

    this.ws.onerror = ev => {
      this.logger.error('ws: onerror', ev)
      if (!this.stop) retry()
    }

    this.ws.onclose = ev => {
      this.logger.info('ws: onclose', ev)
      clearInterval(this.pingInterval)
      this.pingInterval = null
      if (!this.stop) retry()
    }
  }

  private dispose() {
    this.logger.info('ws: disposing')
    this.stop = true
    this.ws?.close()
    clearTimeout(this.connectTimeout)
  }

  private onReconnected() {
    this.logger.info('ws: reconnected')
  }

  private connectTimeout: ReturnType<typeof setTimeout>

  private readonly waitAndSend = async (data: any) => {
<<<<<<< HEAD
    while (this.ws?.readyState !== this.ws.OPEN) {
=======
    while (this.ws?.readyState !== WebSocket.OPEN) {
>>>>>>> 61be37dc
      this.logger.info('waiting 5ms to send')
      await sleep(5)
    }
    this.send(data)
  }

  readonly send = (data: ArrayBufferLike) => {
<<<<<<< HEAD
    if (this.ws?.readyState !== this.ws.OPEN) return this.waitAndSend(data)
=======
    if (this.ws?.readyState !== WebSocket.OPEN) return this.waitAndSend(data)
>>>>>>> 61be37dc
    this.ws.send(data)
  }

  private onOpen() {
    this.afterConnect()
    this.sendAppSettings()
    this.startPing()
  }

  // initiate connection
  private afterConnect() {
    this.send(
      mqtt.generate({
        cmd: 'connect',
        protocolId: 'MQIsdp',
        clientId: 'mqttwsclient',
        protocolVersion: 3,
        clean: true,
        keepalive: 10,
        username: JSON.stringify({
          // u: "17841418030588216", // doesnt seem to matter
          u: this.papi.api.fbid,
          s: this.mqttSid,
          cp: 3,
          ecp: 10,
          chat_on: true,
          fg: false,
          d: this.papi.api.clientId, // client id
          ct: 'cookie_auth',
          mqtt_sid: '', // @TODO: should we use the one from the cookie?
          aid: 936619743392459, // app id
          st: [],
          pm: [],
          dc: '',
          no_auto_fg: true,
          gas: null,
          pack: [],
          php_override: '',
          p: null,
          a: this.papi.api.ua, // user agent
          aids: null,
        }),
      }),
    )
  }

  private pingInterval: NodeJS.Timeout

  private startPing() {
    this.pingInterval = setInterval(() => this.sendPing(), 5000)
  }

  private sendPing() {
    this.send(
      mqtt.generate({
        cmd: 'pingreq',
      }),
    )
  }

  private sendAppSettings() {
    // send app settings
    // need to wait for the ack before sending the subscribe
    this.send(
      mqtt.generate({
        cmd: 'publish',
        messageId: 1,
        qos: 1,
        topic: '/ls_app_settings',
        payload: JSON.stringify({
          ls_fdid: '',
          ls_sv: '9477666248971112', // version id
        }),
      } as any), // @TODO: fix mqtt-packet types
    )
  }

  private onMessage(data: WebSocket.RawData) {
    if (data.toString('hex') === '42020001') {
      // ack for app settings

      // subscribe to /ls_resp
      this.send(
        mqtt.generate({
          cmd: 'subscribe',
          qos: 1,
          subscriptions: [
            {
              topic: '/ls_resp',
              qos: 0,
            },
          ],
          messageId: 3,
        } as any), // @TODO: fix mqtt-packet types
      )

      this.maybeSubscribeToDatabaseOne()
      this.getThreads()
    } else if (data[0] !== 0x42) {
      this.parseNon0x42Data(data)
    } else {
      this.logger.info('unhandled message (1)', data)
    }
  }

  private async parseNon0x42Data(data: any) {
    // for some reason fb sends wrongly formatted packets for PUBACK.
    // this causes mqtt-packet to throw an error.
    // this is a hacky way to fix it.
    const payload = (await parseMqttPacket(data)) as any
    if (!payload) {
      this.logger.info('empty message (1.1)', data)
      return
    }

    // the broker sends 4 responses to the get messages command (request_id = 6)
    // 1. ack
    // 2. a response with a new cursor, the official client uses the new cursor to get more messages
    // however, the new cursor is not needed to get more messages, as the old cursor still works
    // not sure exactly what the new cursor is for, but it's not needed. the request_id is null
    // 3. unknown response with a request_id of 6. has no information
    // 4. the thread information. this is the only response that is needed. this packet has the text deleteThenInsertThread

    if (payload.request_id !== null) {
      this.logger.info('request_id is not null', payload)
<<<<<<< HEAD
=======
      return
>>>>>>> 61be37dc
    }
    // if (payload.payload.includes('upsertMessage')) {
    //   await this.processUpsertMessage(data)
    // } else if (payload.payload.includes('deleteThenInsertThread')) {
    //   await this.processDeleteThenInsertThread(data)
    // } else {
    //   texts.log('ig socket: unhandled message (2)', data, JSON.stringify(payload, null, 2))
    // }
<<<<<<< HEAD
    // const { newMessages, newReactions, newConversations } = parsePayload(this.papi.api.session.fbid, payload.payload)
    // if (newConversations) {
    //   this.processConversations(newConversations)
    // }
    // if (newMessages) {
    //   this.processMessages(newMessages)
    // } else if (newReactions) {
    //   this.processReactions(newReactions)
    // }
=======
    const { newMessages, newReactions, newConversations } = parsePayload(this.papi.api.fbid, payload.payload)
    if (newConversations) {
      this.processConversations(newConversations)
    }
    if (newMessages) {
      this.processMessages(newMessages)
    } else if (newReactions) {
      this.processReactions(newReactions)
    }
  }

  private async processConversations(newConversations: any) {
    const mappedNewConversations = newConversations.map(mapThread)
    this.papi.api.upsertThreads(newConversations)
    this.papi.onEvent?.([{
      type: ServerEventType.STATE_SYNC,
      objectName: 'thread',
      objectIDs: {},
      mutationType: 'upsert',
      entries: mappedNewConversations,
    }])
  }

  private async processMessages(newMessages: any) {
    const mappedMessages = newMessages.map(m => mapMessage(this.papi.api.fbid, m))
    this.papi.api.upsertMessages(mappedMessages)

    for (const message of mappedMessages) {
      this.papi.onEvent?.([{
        type: ServerEventType.STATE_SYNC,
        objectName: 'message',
        objectIDs: { threadID: message.threadID },
        mutationType: 'upsert',
        entries: [message],
      }])
    }
>>>>>>> 61be37dc
  }

  // private async processConversations(newConversations: any) {
  //   const mappedNewConversations = newConversations.map(mapThread)
  //   this.igApi.upsertThreads(mappedNewConversations)
  //   this.papi.onEvent?.([{
  //     type: ServerEventType.STATE_SYNC,
  //     objectName: 'thread',
  //     objectIDs: {},
  //     mutationType: 'upsert',
  //     entries: mappedNewConversations,
  //   }])
  // }

  // private async processMessages(newMessages: any) {
  //   const mappedMessages = newMessages.map(m => mapMessage(this.papi.api.session.fbid, m))
  //   this.papi.api.db.addMessages(mappedMessages)

  //   for (const message of mappedMessages) {
  //     this.papi.onEvent?.([{
  //       type: ServerEventType.STATE_SYNC,
  //       objectName: 'message',
  //       objectIDs: { threadID: message.threadID },
  //       mutationType: 'upsert',
  //       entries: [message],
  //     }])
  //   }
  // }

  // private async processReactions(newReactions: any[]) {
  //   console.log('ig socket: new reactions', newReactions)
  //   const mappedReactions: MessageReaction[] = newReactions.map(r => mapReactions(r))

  //   // loop through mappedReactions and newReactions together
  //   newReactions.forEach((reaction, i) => this.papi.onEvent?.([{
  //     type: ServerEventType.STATE_SYNC,
  //     objectName: 'message_reaction',
  //     objectIDs: { threadID: reaction.threadID, messageID: reaction.messageID },
  //     mutationType: 'upsert',
  //     entries: [mappedReactions[i]],
  //   }]))
  // }

  loadMoreMessages(threadId: string, lastMessage?: { sentTs: string, messageId: string }) {
    if (!threadId || !lastMessage) throw new Error('threadId, lastMessage is required')
    this.publishTask({
      label: '228',
      payload: JSON.stringify({
        thread_key: Number(threadId),
        direction: 0,
        reference_timestamp_ms: Number(lastMessage.sentTs),
        reference_message_id: lastMessage.messageId,
        sync_group: 1,
        cursor: this.papi.api.cursor,
      }),
      queue_name: `mrq.${threadId}`,
      task_id: 1,
      failure_count: null,
    })
  }

  sendTypingIndicator(threadID: string) {
    this.send(
      mqtt.generate({
        cmd: 'publish',
        messageId: 9,
        topic: '/ls_req',
        payload: JSON.stringify({
          app_id: '936619743392459',
          payload: JSON.stringify({
            label: '3',
            payload: JSON.stringify({
              thread_key: threadID,
              is_group_thread: 0,
              is_typing: 1,
              attribution: 0,
            }),
            version: '6243569662359088',
          }),
          request_id: 45,
          type: 4,
        }),
      } as any),
    ) // @TODO: fix mqtt-packet types
  }

  sendMessage(threadID: string, text: string) {
    const { epoch_id, otid, timestamp } = getTimeValues()
    const hmm = JSON.stringify({
      app_id: '936619743392459',
      payload: JSON.stringify({
        tasks: [
          {
            label: '46',
            payload: JSON.stringify({
              thread_id: threadID,
              otid: otid.toString(),
              source: 0,
              send_type: 1,
              sync_group: 1,
              text,
              initiating_source: 1,
              skip_url_preview_gen: 0,
              text_has_links: 0,
            }),
            queue_name: threadID.toString(),
            task_id: 0,
            failure_count: null,
          },
          {
            label: '21',
            payload: JSON.stringify({
              thread_id: threadID,
              last_read_watermark_ts: Number(timestamp),
              sync_group: 1,
            }),
            queue_name: threadID.toString(),
            task_id: 1,
            failure_count: null,
          },
        ],
        epoch_id: Number(epoch_id),
        version_id: '6243569662359088',
      }),
      request_id: 4,
      type: 3,
    })

    this.send(
      mqtt.generate({
        cmd: 'publish',
        dup: false,
        qos: 1,
        retain: false,
        topic: '/ls_req',
        messageId: 4,
        payload: hmm,
      }),
    )
  }

  sendImage(threadID: string, imageID: string) {
    const { otid } = getTimeValues()
    this.publishTask({
      label: '46',
      payload: JSON.stringify({
        thread_id: Number(threadID),
        otid: otid.toString(),
        source: 65537,
        send_type: 3,
        sync_group: 1,
        text: null,
        attachment_fbids: [imageID],
      }),
      queue_name: threadID.toString(),
      task_id: 2,
      failure_count: null,
    })
  }

<<<<<<< HEAD
  // addReaction(threadID: string, messageID: string, reaction: string) {
  //   const message = this.papi.api.db.getMessage(threadID, messageID)

  //   this.publishTask({
  //     label: '29',
  //     payload: JSON.stringify({
  //       thread_key: threadID,
  //       timestamp_ms: Number(message.timestamp.getTime()),
  //       message_id: messageID,
  //       actor_id: this.papi.api.session.fbid,
  //       reaction,
  //       reacion_style: null,
  //       sync_group: 1,
  //     }),
  //     queue_name: JSON.stringify([
  //       'reaction',
  //       messageID,
  //     ]),
  //     task_id: 0,
  //     failure_count: null,
  //   })
  // }

  private getWS() {
    if (!this.ws) throw new Error('WebSocket not initialized')
    switch (this.ws.readyState) {
      case WebSocket.CLOSING:
      case WebSocket.CLOSED: {
        throw new Error('WebSocket is closing or closed')
      }
      case WebSocket.CONNECTING: {
        throw new Error('WebSocket is connecting')
      }
      case WebSocket.OPEN:
        return this.ws
      default: {
        this.logger.info(`unknown readyState ${this.ws.readyState}`)
        return null
      }
    }
  }

=======
  addReaction(threadID: string, messageID: string, reaction: string) {
    const message = this.papi.getMessage(threadID, messageID)

    this.publishTask({
      label: '29',
      payload: JSON.stringify({
        thread_key: threadID,
        timestamp_ms: Number(message.timestamp.getTime()),
        message_id: messageID,
        actor_id: this.papi.api.fbid,
        reaction,
        reacion_style: null,
        sync_group: 1,
      }),
      queue_name: JSON.stringify([
        'reaction',
        messageID,
      ]),
      task_id: 0,
      failure_count: null,
    })
  }

>>>>>>> 61be37dc
  // used for get messages and get threads
  publishTask(_tasks: any) {
    const tasks = Array.isArray(_tasks) ? _tasks : [_tasks]
    const { epoch_id } = getTimeValues()

    this.send(
      mqtt.generate({
        cmd: 'publish',
        messageId: 6,
        qos: 1,
        dup: false,
        retain: false,
        topic: '/ls_req',
        payload: JSON.stringify({
          app_id: '936619743392459',
          payload: JSON.stringify({
            tasks,
            epoch_id,
            version_id: '9477666248971112',
          }),
          request_id: 6,
          type: 3,
        }),
      }),
    )
  }

<<<<<<< HEAD
  // getMessages(threadID: string) {
  //   const lastMessage = this.igApi.getLastMessage(threadID)
  //   this.logger.info('getMessages', { threadID, lastMessage })
  //   this.publishTask({
  //     label: '228',
  //     payload: JSON.stringify({
  //       thread_key: Number(threadID),
  //       direction: 0,
  //       reference_timestamp_ms: Number(lastMessage.timestamp.getTime()),
  //       reference_message_id: lastMessage.id,
  //       sync_group: 1,
  //       cursor: this.papi.api.cursor,
  //     }),
  //     queue_name: `mrq.${threadID}`,
  //     task_id: 1,
  //     failure_count: null,
  //   })
  // }
=======
  getMessages(threadID: string) {
    const lastMessage = this.papi.api.getLastMessage(threadID)
    this.logger.info('getMessages', { threadID, lastMessage })
    this.publishTask({
      label: '228',
      payload: JSON.stringify({
        thread_key: Number(threadID),
        direction: 0,
        reference_timestamp_ms: Number(lastMessage.timestamp.getTime()),
        reference_message_id: lastMessage.id,
        sync_group: 1,
        cursor: this.papi.api.cursor,
      }),
      queue_name: `mrq.${threadID}`,
      task_id: 1,
      failure_count: null,
    })
  }
>>>>>>> 61be37dc

  getThreads() {
    this.publishTask({
      label: '145',
      payload: JSON.stringify({
        ...this.getLastThreadReference(),
        is_after: 0,
        parent_thread_key: 0,
        additional_pages_to_fetch: 0,
        messaging_tag: null,
        sync_group: 1,
      }),
      queue_name: 'trq',
      task_id: 1,
      failure_count: null,
    })
  }

  private getLastThreadReference(conversations: any[] = this.papi.api.cursorCache?.newConversations ?? []) {
    const lastConversationInCursor = conversations?.[conversations.length - 1]
    return {
      reference_thread_key: Number(lastConversationInCursor.threadId),
      reference_activity_timestamp: lastConversationInCursor.lastSentTime,
      cursor: this.papi.api.cursor,
    }
  }

  // not sure exactly what this does but it's required.
  // my guess is it "subscribes to database 1"?
  // may need similar code to get messages.
  private maybeSubscribeToDatabaseOne() {
    const { epoch_id } = getTimeValues()
    this.send(
      mqtt.generate({
        cmd: 'publish',
        messageId: 5,
        qos: 1,
        dup: false,
        retain: false,
        topic: '/ls_req',
        payload: JSON.stringify({
          app_id: '936619743392459',
          payload: JSON.stringify({
            database: 1,
            epoch_id,
            failure_count: null,
            last_applied_cursor: this.papi.api.cursor,
            sync_params: null,
            version: 9477666248971112,
          }),
          request_id: 5,
          type: 2,
        }),
      }),
    )
  }
}<|MERGE_RESOLUTION|>--- conflicted
+++ resolved
@@ -1,32 +1,22 @@
 import WebSocket from 'ws'
 import { debounce } from 'lodash'
 import mqtt from 'mqtt-packet'
-<<<<<<< HEAD
-import type { Logger } from 'pino'
+// import type { Logger } from 'pino'
 // import { ServerEventType } from '@textshq/platform-sdk'
 
 import { getMqttSid, getTimeValues, parseMqttPacket, sleep } from './util'
 // import { parsePayload } from './parsers'
-=======
-import { MessageReaction, ServerEventType, texts } from '@textshq/platform-sdk'
-import { parsePayload } from './parsers'
-import { getMqttSid, getTimeValues, parseMqttPacket, sleep } from './util'
+// import { MessageReaction, ServerEventType, texts } from '@textshq/platform-sdk'
+// import { parsePayload } from './parsers'
 import { getLogger } from './logger'
->>>>>>> 61be37dc
 import type PlatformInstagram from './api'
 // import { mapThread } from './mapper'
-import type InstagramAPI from './ig-api'
 
 const MAX_RETRY_ATTEMPTS = 12
 
 const getRetryTimeout = (attempt: number) =>
   Math.min(100 + (2 ** attempt + Math.random() * 100), 2000)
 
-const MAX_RETRY_ATTEMPTS = 12
-
-const getRetryTimeout = (attempt: number) =>
-  Math.min(100 + (2 ** attempt + Math.random() * 100), 2000)
-
 export default class InstagramWebSocket {
   private retryAttempt = 0
 
@@ -34,18 +24,6 @@
 
   private ws: WebSocket
 
-<<<<<<< HEAD
-  private logger: Logger
-
-  private mqttSid = getMqttSid()
-
-  constructor(private readonly papi: PlatformInstagram, private readonly igApi: InstagramAPI) {
-    if (!this.papi.api?.cursor) throw new Error('cursor is required to start')
-    this.logger = papi.logger.child({ name: 'ig-socket' })
-  }
-
-  readonly connect = () => {
-=======
   private logger = getLogger('ig-socket')
 
   private mqttSid = getMqttSid()
@@ -55,7 +33,6 @@
   readonly connect = async () => {
     this.logger.info('connecting')
     await this.papi.initPromise // wait for api to be ready
->>>>>>> 61be37dc
     this.logger.info('connecting to ws')
     try {
       this.ws?.close()
@@ -138,11 +115,7 @@
   private connectTimeout: ReturnType<typeof setTimeout>
 
   private readonly waitAndSend = async (data: any) => {
-<<<<<<< HEAD
-    while (this.ws?.readyState !== this.ws.OPEN) {
-=======
     while (this.ws?.readyState !== WebSocket.OPEN) {
->>>>>>> 61be37dc
       this.logger.info('waiting 5ms to send')
       await sleep(5)
     }
@@ -150,11 +123,7 @@
   }
 
   readonly send = (data: ArrayBufferLike) => {
-<<<<<<< HEAD
-    if (this.ws?.readyState !== this.ws.OPEN) return this.waitAndSend(data)
-=======
     if (this.ws?.readyState !== WebSocket.OPEN) return this.waitAndSend(data)
->>>>>>> 61be37dc
     this.ws.send(data)
   }
 
@@ -215,6 +184,7 @@
     )
   }
 
+
   private sendAppSettings() {
     // send app settings
     // need to wait for the ack before sending the subscribe
@@ -280,10 +250,6 @@
 
     if (payload.request_id !== null) {
       this.logger.info('request_id is not null', payload)
-<<<<<<< HEAD
-=======
-      return
->>>>>>> 61be37dc
     }
     // if (payload.payload.includes('upsertMessage')) {
     //   await this.processUpsertMessage(data)
@@ -292,7 +258,6 @@
     // } else {
     //   texts.log('ig socket: unhandled message (2)', data, JSON.stringify(payload, null, 2))
     // }
-<<<<<<< HEAD
     // const { newMessages, newReactions, newConversations } = parsePayload(this.papi.api.session.fbid, payload.payload)
     // if (newConversations) {
     //   this.processConversations(newConversations)
@@ -302,44 +267,6 @@
     // } else if (newReactions) {
     //   this.processReactions(newReactions)
     // }
-=======
-    const { newMessages, newReactions, newConversations } = parsePayload(this.papi.api.fbid, payload.payload)
-    if (newConversations) {
-      this.processConversations(newConversations)
-    }
-    if (newMessages) {
-      this.processMessages(newMessages)
-    } else if (newReactions) {
-      this.processReactions(newReactions)
-    }
-  }
-
-  private async processConversations(newConversations: any) {
-    const mappedNewConversations = newConversations.map(mapThread)
-    this.papi.api.upsertThreads(newConversations)
-    this.papi.onEvent?.([{
-      type: ServerEventType.STATE_SYNC,
-      objectName: 'thread',
-      objectIDs: {},
-      mutationType: 'upsert',
-      entries: mappedNewConversations,
-    }])
-  }
-
-  private async processMessages(newMessages: any) {
-    const mappedMessages = newMessages.map(m => mapMessage(this.papi.api.fbid, m))
-    this.papi.api.upsertMessages(mappedMessages)
-
-    for (const message of mappedMessages) {
-      this.papi.onEvent?.([{
-        type: ServerEventType.STATE_SYNC,
-        objectName: 'message',
-        objectIDs: { threadID: message.threadID },
-        mutationType: 'upsert',
-        entries: [message],
-      }])
-    }
->>>>>>> 61be37dc
   }
 
   // private async processConversations(newConversations: any) {
@@ -481,7 +408,7 @@
     )
   }
 
-  sendImage(threadID: string, imageID: string) {
+  sendImage(threadID, imageID) {
     const { otid } = getTimeValues()
     this.publishTask({
       label: '46',
@@ -500,7 +427,6 @@
     })
   }
 
-<<<<<<< HEAD
   // addReaction(threadID: string, messageID: string, reaction: string) {
   //   const message = this.papi.api.db.getMessage(threadID, messageID)
 
@@ -543,37 +469,15 @@
     }
   }
 
-=======
-  addReaction(threadID: string, messageID: string, reaction: string) {
-    const message = this.papi.getMessage(threadID, messageID)
-
-    this.publishTask({
-      label: '29',
-      payload: JSON.stringify({
-        thread_key: threadID,
-        timestamp_ms: Number(message.timestamp.getTime()),
-        message_id: messageID,
-        actor_id: this.papi.api.fbid,
-        reaction,
-        reacion_style: null,
-        sync_group: 1,
-      }),
-      queue_name: JSON.stringify([
-        'reaction',
-        messageID,
-      ]),
-      task_id: 0,
-      failure_count: null,
-    })
-  }
-
->>>>>>> 61be37dc
   // used for get messages and get threads
   publishTask(_tasks: any) {
+    const ws = this.getWS()
+    if (!ws) return
+
     const tasks = Array.isArray(_tasks) ? _tasks : [_tasks]
     const { epoch_id } = getTimeValues()
 
-    this.send(
+    ws.send(
       mqtt.generate({
         cmd: 'publish',
         messageId: 6,
@@ -595,7 +499,6 @@
     )
   }
 
-<<<<<<< HEAD
   // getMessages(threadID: string) {
   //   const lastMessage = this.igApi.getLastMessage(threadID)
   //   this.logger.info('getMessages', { threadID, lastMessage })
@@ -614,26 +517,6 @@
   //     failure_count: null,
   //   })
   // }
-=======
-  getMessages(threadID: string) {
-    const lastMessage = this.papi.api.getLastMessage(threadID)
-    this.logger.info('getMessages', { threadID, lastMessage })
-    this.publishTask({
-      label: '228',
-      payload: JSON.stringify({
-        thread_key: Number(threadID),
-        direction: 0,
-        reference_timestamp_ms: Number(lastMessage.timestamp.getTime()),
-        reference_message_id: lastMessage.id,
-        sync_group: 1,
-        cursor: this.papi.api.cursor,
-      }),
-      queue_name: `mrq.${threadID}`,
-      task_id: 1,
-      failure_count: null,
-    })
-  }
->>>>>>> 61be37dc
 
   getThreads() {
     this.publishTask({
