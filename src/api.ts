import { AttachmentType, texts } from '@textshq/platform-sdk'
import type { Awaitable, ClientContext, CurrentUser, CustomEmojiMap, GetAssetOptions, LoginCreds, LoginResult, Message, MessageContent, MessageLink, MessageSendOptions, OnConnStateChangeCallback, OnServerEventCallback, Paginated, PaginationArg, Participant, PlatformAPI, PresenceMap, SearchMessageOptions, ServerEvent, Thread, User } from '@textshq/platform-sdk'
import { mkdir } from 'fs/promises'
import { CookieJar } from 'tough-cookie'
// import { eq } from 'drizzle-orm'

import InstagramAPI from './ig-api'
import InstagramWebSocket from './ig-socket'
import { getLogger } from './logger'
import getDB, { type DrizzleDB } from './store/db'
<<<<<<< HEAD
// import * as schema from './store/schema'
=======
import * as schema from './store/schema'
// import * as queries from './store/queries'
>>>>>>> b3aebd78
import { PAPIReturn, SerializedSession } from './types'
import { createPromise } from './util'

export default class PlatformInstagram implements PlatformAPI {
  private loginEventCallback: (data: any) => void

  private dataDirPath: string

  private nativeArchiveSync: boolean | undefined

  private _initPromise = createPromise<void>()

  get initPromise() {
    return this._initPromise.promise
  }

  logger = getLogger()

  db: DrizzleDB

  api = new InstagramAPI(this)

  socket = new InstagramWebSocket(this)

  onEvent: OnServerEventCallback = events => {
    this.logger.info('instagram got server event before ready', JSON.stringify(events, null, 2))
    this.pendingEvents.push(...events)
  }

  pendingEvents: ServerEvent[] = []

  constructor(readonly accountID: string) {}

  init = async (session: SerializedSession, { accountID, nativeArchiveSync, dataDirPath }: ClientContext) => {
    await mkdir(dataDirPath, { recursive: true })

    this.dataDirPath = dataDirPath
    this.nativeArchiveSync = nativeArchiveSync

    // const logPath = path.join(dataDirPath, 'platform-instagram.log')

    // this.logger = getLogger()
    // .child({
    //   stream: 'pi-' + this.accountID,
    //   instance: generateInstanceId(),
    // })

    // texts.log('ig log path', logPath)
    texts.log('is logging enabled', texts.isLoggingEnabled, dataDirPath)
    // if (texts.isLoggingEnabled) this.logger.info('ig log path', { logPath })

    this.db = await getDB(accountID, dataDirPath)

    if (!session?.jar) return
    const { jar, ua, authMethod, clientId, dtsg, fbid } = session
    this.api.jar = CookieJar.fromJSON(jar as unknown as string)
    this.api.ua = ua
    this.api.authMethod = authMethod
    this.api.clientId = clientId
    this.api.dtsg = dtsg
    this.api.fbid = fbid
    // this.api.cursor = session.lastCursor

    await this.api.init()
    this._initPromise.resolve()
  }

  // eslint-disable-next-line class-methods-use-this
  dispose = () => {
    // if (this.api?.socket?.ws?.readyState === WebSocket.OPEN) {
    //   this.api?.socket.ws.close()
    // }
  }

  currentUser: CurrentUser

  getCurrentUser = () => this.currentUser

  login = async (creds: LoginCreds): Promise<LoginResult> => {
    const cookieJarJSON = 'cookieJarJSON' in creds && creds.cookieJarJSON
    if (!cookieJarJSON) return { type: 'error', errorMessage: 'Cookies not found' }
    if (creds.jsCodeResult) {
      const { ua, authMethod } = JSON.parse(creds.jsCodeResult)
      this.api.ua = ua
      this.api.authMethod = authMethod || 'login-window'
    }
    this.api.jar = CookieJar.fromJSON(cookieJarJSON as any)
    await this.api.init()
    this._initPromise.resolve()
    return { type: 'success' }
  }

  logout = async () => {
    this.logger.info('logout')
    // @TODO: logout
  }

  serializeSession = (): SerializedSession => ({
    jar: this.api.jar.toJSON(),
    ua: this.api.ua,
    authMethod: this.api.authMethod ?? 'login-window',
    clientId: this.api.clientId,
    dtsg: this.api.dtsg,
    fbid: this.api.fbid,
    lastCursor: this.api.cursor,
  })

  subscribeToEvents = async (onEvent: OnServerEventCallback) => {
    if (this.pendingEvents.length > 0) {
      onEvent(this.pendingEvents)
      this.pendingEvents = []
    }

    this.onEvent = events => {
      this.logger.info('instagram got server event', JSON.stringify(events, null, 2))
      onEvent(events)
    }

    await this.socket.connect()
  }

  onLoginEvent = (onEvent: (data: any) => void) => {
    this.loginEventCallback = onEvent
  }

  onConnectionStateChange?: (onEvent: OnConnStateChangeCallback) => Awaitable<void>

  takeoverConflict?: () => Awaitable<void>

  searchUsers: (typed: string) => Awaitable<User[]>

  searchThreads?: (typed: string) => Awaitable<Thread[]>

  searchMessages?: (typed: string, pagination?: PaginationArg, options?: SearchMessageOptions) => Awaitable<Paginated<Message>>

  getPresence?: () => Awaitable<PresenceMap>

  getCustomEmojis?: () => Awaitable<CustomEmojiMap>

  // eslint-disable-next-line @typescript-eslint/no-unused-vars
  getThreads = async (_folderName: string, pagination?: PaginationArg): PAPIReturn<'getThreads'> => {
<<<<<<< HEAD
    this.logger.info('getThreads', pagination)
    if (pagination) {
      this.logger.info('pagination is not null')
      return {
        hasMore: false,
        items: [],
      }
=======
    this.logger.info('getThreads', _folderName, pagination)
    // this.api.socket?.getThreads?.()
    // const threads: Thread[] = this.db.select().from(schema.threads).all().map(thread => ({
    //   id: thread.threadKey,
    //   isUnread: thread.lastActivityTimestampMs > thread.lastReadWatermarkTimestampMs,
    //   isReadOnly: false,
    //   participants: null,
    //   messages: null,
    //   title: thread.threadName,
    //   type: 'single',
    // }))
    const threadsTest = this.db.query.threads.findMany(
      {
        with: {
          participants: {
            with: {
              user: true,
            },
          },
          messages: true,
        },
      },
    )
    this.logger.info('getThreads is the value', threadsTest)
    return {
      items: threads,
      hasMore: false,
>>>>>>> b3aebd78
    }
    // return {
    //   items: [],
    //   hasMore: false,
    // }
  }

  getMessages = async (threadID: string, pagination: PaginationArg): PAPIReturn<'getMessages'> => {
    this.logger.info('getMessages', pagination)
    this.socket?.fetchMessages(threadID)
    // const messages = this.db.select().from(schema.messages).where(eq(schema.messages.threadKey, threadID)).all()

    // turn messages into a Message[]
    // const mappedMessages: Message[] = messages.map(message => ({
    //   id: message.messageId,
    //   timestamp: message.timestampMs,
    //   senderID: message.senderId,
    //   text: message.text,
    // }))

    const mappedMessages: Message[] = []
    this.logger.info('mappedMessages', mappedMessages)
    return {
      items: mappedMessages,
      hasMore: false,
    }
  }

  getThreadParticipants?: (threadID: string, pagination?: PaginationArg) => Awaitable<Paginated<Participant>>

  // getThread = async (threadID: string): PAPIReturn<'getThread'> => {
  //   const [thread] = this.db.select().from(schema.threads).where(eq(schema.threads.id, threadID)).all()
  //   if (!thread) return null

  //   // @TODO: this could be a join and also needs to be paginated
  //   const messages = await this.getMessages(threadID, {
  //     cursor: null,
  //     direction: 'after',
  //   })

  //   return {
  //     ...thread,
  //     messages,
  //     participants: null,
  //   }
  // }

  // getMessage = (threadID: ThreadID, messageID: MessageID) => {
  //   const [message] = this.db.select().from(schema.messages)
  //     .where(eq(schema.messages.messageId, messageID))
  //     .where(eq(schema.messages.threadKey, threadID))
  //     .all()
  //   return {
  //     ...message,
  //     action: null,
  //   }
  // }

  getUser = async (ids: { userID?: string } | { username?: string } | { phoneNumber?: string } | { email?: string }) => {
    // type check username
    const username = 'username' in ids && ids.username
    const user: User = await this.api.getUserByUsername(username)
    this.logger.info('instagram got user', user)
    return user
  }

  createThread: (userIDs: string[], title?: string, messageText?: string) => Awaitable<boolean | Thread>

  updateThread = async (threadID: string, updates: Partial<Thread>) => {
    this.logger.info('updateThread', threadID, updates)
  }

  deleteThread = async (threadID: string) => {
    this.logger.info('deleteThread', threadID)
  }

  reportThread = async (type: 'spam', threadID: string, firstMessageID?: string) => {
    this.logger.info('reportThread', type, threadID, firstMessageID)
    return true
  }

  sendMessage = async (threadID: string, { text, fileBuffer, isRecordedAudio, isGif, fileName, filePath }: MessageContent, { pendingMessageID }: MessageSendOptions) => {
    if (!threadID) return false
    if (!text) {
      // image
      if (fileBuffer || isRecordedAudio || isGif || !filePath) {
        this.logger.info('sendMessage', fileBuffer, isRecordedAudio, isGif, filePath)
        this.logger.info('sendMessage', 'second not')
        return false
      }
      this.logger.info('sendMessage', filePath)
      this.logger.info('sendMessage', 'called send image')
      this.api.sendImage(threadID, { fileName, filePath })
      const userMessage: Message = {
        id: pendingMessageID,
        timestamp: new Date(),
        senderID: this.currentUser.id,
        isSender: true,
        attachments: [{
          id: pendingMessageID,
          type: AttachmentType.IMG,
          srcURL: filePath,
        }],
      }
      return [userMessage]
    }
    const userMessage: Message = {
      id: pendingMessageID,
      timestamp: new Date(),
      text,
      senderID: this.currentUser.id,
      isSender: true,
    }
    this.socket.sendMessage(threadID, text)
    return [userMessage]
  }

  sendActivityIndicator = (threadID: string) => {
    this.socket.sendTypingIndicator(threadID)
  }

  deleteMessage = async (threadID: string, messageID: string, forEveryone?: boolean) => {
    this.logger.info('deleteMessage', { threadID, messageID, forEveryone })
  }

  sendReadReceipt = async (threadID: string, messageID: string, messageCursor?: string) => {
    this.logger.info('sendReadReceipt', { threadID, messageID, messageCursor })
  }

  addReaction = async (threadID: string, messageID: string, reactionKey: string) => {
    this.logger.info('addReaction', { threadID, messageID, reactionKey })
    // this.api.socket?.addReaction?.(threadID, messageID, reactionKey)
  }

  removeReaction = async (threadID: string, messageID: string, reactionKey: string) => {
    this.logger.info('removeReaction', { threadID, messageID, reactionKey })
  }

  getLinkPreview = async (link: string): Promise<MessageLink> => {
    this.logger.info('getLinkPreview', { link })
    return { url: link, title: '' }
  }

  addParticipant = async (threadID: string, participantID: string) => {
    this.logger.info('addParticipant', { threadID, participantID })
  }

  removeParticipant = async (threadID: string, participantID: string) => {
    this.logger.info('removeParticipant', { threadID, participantID })
  }

  changeParticipantRole = async (threadID: string, participantID: string, role: string) => {
    this.logger.info('changeParticipantRole', { threadID, participantID, role })
  }

  changeThreadImage = async (threadID: string, imageBuffer: Buffer, mimeType: string) => {
    this.logger.info('changeThreadImage', { threadID, mimeType })
  }

  markAsUnread = async (threadID: string, messageID?: string) => {
    this.logger.info('markAsUnread', { threadID, messageID })
  }

  archiveThread = async (threadID: string, archived: boolean) => {
    this.logger.info('archiveThread', { threadID, archived })
  }

  pinThread = async (threadID: string, pinned: boolean) => {
    this.logger.info('pinThread', { threadID, pinned })
  }

  notifyAnyway = async (threadID: string) => {
    this.logger.info('notifyAnyway', { threadID })
  }

  onThreadSelected = async (threadID: string) => {
    this.logger.info('onThreadSelected', { threadID })
  }

  loadDynamicMessage = async (message: Message) => {
    this.logger.info('loadDynamicMessage', { message })
    return {}
  }

  getAsset = async (fetchOptions?: GetAssetOptions, ...args: string[]) => {
    this.logger.info('getAsset', { fetchOptions, args })
    return null
  }

  getOriginalObject = async (objName: 'thread' | 'message', objectID: string) => {
    this.logger.info('getOriginalObject', { objName, objectID })
    return ''
  }

  handleDeepLink = (link: string) => {
    this.logger.info('handleDeepLink', { link })
  }

  onResumeFromSleep = () => {
    this.logger.info('onResumeFromSleep')
  }
}<|MERGE_RESOLUTION|>--- conflicted
+++ resolved
@@ -8,12 +8,9 @@
 import InstagramWebSocket from './ig-socket'
 import { getLogger } from './logger'
 import getDB, { type DrizzleDB } from './store/db'
-<<<<<<< HEAD
 // import * as schema from './store/schema'
-=======
 import * as schema from './store/schema'
 // import * as queries from './store/queries'
->>>>>>> b3aebd78
 import { PAPIReturn, SerializedSession } from './types'
 import { createPromise } from './util'
 
@@ -155,7 +152,6 @@
 
   // eslint-disable-next-line @typescript-eslint/no-unused-vars
   getThreads = async (_folderName: string, pagination?: PaginationArg): PAPIReturn<'getThreads'> => {
-<<<<<<< HEAD
     this.logger.info('getThreads', pagination)
     if (pagination) {
       this.logger.info('pagination is not null')
@@ -163,8 +159,18 @@
         hasMore: false,
         items: [],
       }
-=======
+    }
+    // return {
+    //   items: [],
+    //   hasMore: false,
+    // }
+
     this.logger.info('getThreads', _folderName, pagination)
+
+    return {
+      hasMore: false,
+      items: [],
+    }
     // this.api.socket?.getThreads?.()
     // const threads: Thread[] = this.db.select().from(schema.threads).all().map(thread => ({
     //   id: thread.threadKey,
@@ -175,24 +181,23 @@
     //   title: thread.threadName,
     //   type: 'single',
     // }))
-    const threadsTest = this.db.query.threads.findMany(
-      {
-        with: {
-          participants: {
-            with: {
-              user: true,
-            },
-          },
-          messages: true,
-        },
-      },
-    )
-    this.logger.info('getThreads is the value', threadsTest)
-    return {
-      items: threads,
-      hasMore: false,
->>>>>>> b3aebd78
-    }
+    // const threadsTest = this.db.query.threads.findMany(
+    //   {
+    //     with: {
+    //       participants: {
+    //         with: {
+    //           user: true,
+    //         },
+    //       },
+    //       messages: true,
+    //     },
+    //   },
+    // )
+    // this.logger.info('getThreads is the value', threadsTest)
+    // return {
+    //   items: threads,
+    //   hasMore: false,
+    // }
     // return {
     //   items: [],
     //   hasMore: false,
