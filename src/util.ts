--- conflicted
+++ resolved
@@ -1,20 +1,8 @@
-<<<<<<< HEAD
-import { texts } from '@textshq/platform-sdk'
-import { randomBytes } from 'crypto'
-import { AnySQLiteTable } from 'drizzle-orm/sqlite-core'
-import { sql } from 'drizzle-orm'
-import { createWriteStream } from 'fs'
-import P, { multistream } from 'pino'
-=======
 // import { randomBytes } from 'crypto'
 // import { createWriteStream } from 'fs'
 // import P, { multistream } from 'pino'
->>>>>>> 61be37dc
 import mqtt from 'mqtt-packet'
 import type WebSocket from 'ws'
-
-import { DrizzleDB } from './store/db'
-import { messages, threads } from './store/schema'
 
 export const genClientContext = () => {
   const randomBinary = Math.floor(Math.random() * 0xFFFFFFFF).toString(2).padStart(22, '0').slice(-22)
@@ -78,22 +66,6 @@
 //   return randomBytes(2).toString('hex')
 // }
 
-<<<<<<< HEAD
-export function generateInstanceId() {
-  return randomBytes(2).toString('hex')
-}
-
-export const sleep = (ms: number) => new Promise(resolve => { setTimeout(resolve, ms) })
-
-const hasData = (db: DrizzleDB, table: AnySQLiteTable) => db.select({ count: sql<number>`count(*)` }).from(table).get().count > 0
-
-export const hasSomeCachedData = async (db: DrizzleDB) => ({
-  hasThreads: hasData(db, threads),
-  hasMessages: hasData(db, messages),
-})
-
-export const FOREVER = 4117219200000 // 2100-06-21T00:00:00.000Z
-=======
 export const sleep = (ms: number) => new Promise(resolve => { setTimeout(resolve, ms) })
 
 export function createPromise<T>() {
@@ -103,5 +75,4 @@
     resolve: promiseResolve,
     promise,
   }
-}
->>>>>>> 61be37dc
+}