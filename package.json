{
  "name": "@textshq/platform-instagram",
  "version": "3.0.0",
  "main": "dist/index.js",
  "scripts": {
    "ncc": "npx @vercel/ncc build -e better-sqlite3 -m --target es2019 -o _ncc dist/index.js",
    "prepack": "tsc",
    "build": "tsc && yarn db:build",
    "lint": "eslint src --ext ts,tsx,js,jsx --cache",
    "lint:fix": "yarn lint --fix",
    "watch": "yarn tsc --watch",
<<<<<<< HEAD
    "db:generate": "drizzle-kit generate:sqlite"
=======
    "db:generate": "drizzle-kit generate:sqlite",
    "db:move-to-dist": "rimraf ./dist/drizzle && cp -R ./drizzle ./dist/drizzle",
    "db:build": "yarn db:generate && yarn db:move-to-dist"
>>>>>>> 61be37dc
  },
  "dependencies": {
    "@textshq/platform-sdk": "https://github.com/TextsHQ/platform-sdk#main",
    "axios": "1.4.0",
    "better-sqlite3": "^8.5.0",
    "bufferutil": "^4.0.7",
<<<<<<< HEAD
    "drizzle-kit": "^0.19.11",
=======
>>>>>>> 61be37dc
    "drizzle-orm": "^0.27.2",
    "http-cookie-agent": "^5.0.4",
    "lodash": "4.17.21",
    "mqtt-packet": "^8.2.0",
    "pino": "^8.14.1",
    "react": "https://github.com/TextsHQ/react-global-shim",
    "tough-cookie": "^4.1.2",
    "utf-8-validate": "^6.0.3",
    "ws": "^8.13.0"
  },
  "devDependencies": {
    "@textshq/eslint-config": "https://github.com/TextsHQ/eslint-config#main",
    "@types/eslint": "^8.21.3",
    "@types/node": "^18.15.8",
    "@types/pino": "^7.0.5",
    "@types/tough-cookie": "^4.0.2",
    "@types/ws": "^8.5.5",
    "copyfiles": "^2.4.1",
    "drizzle-kit": "^0.19.10",
    "eslint": "^8.36.0",
    "rimraf": "^5.0.1",
    "typescript": "^5.0.2"
  },
  "packageManager": "yarn@3.5.0"
}<|MERGE_RESOLUTION|>--- conflicted
+++ resolved
@@ -9,23 +9,15 @@
     "lint": "eslint src --ext ts,tsx,js,jsx --cache",
     "lint:fix": "yarn lint --fix",
     "watch": "yarn tsc --watch",
-<<<<<<< HEAD
-    "db:generate": "drizzle-kit generate:sqlite"
-=======
     "db:generate": "drizzle-kit generate:sqlite",
     "db:move-to-dist": "rimraf ./dist/drizzle && cp -R ./drizzle ./dist/drizzle",
     "db:build": "yarn db:generate && yarn db:move-to-dist"
->>>>>>> 61be37dc
   },
   "dependencies": {
     "@textshq/platform-sdk": "https://github.com/TextsHQ/platform-sdk#main",
     "axios": "1.4.0",
     "better-sqlite3": "^8.5.0",
     "bufferutil": "^4.0.7",
-<<<<<<< HEAD
-    "drizzle-kit": "^0.19.11",
-=======
->>>>>>> 61be37dc
     "drizzle-orm": "^0.27.2",
     "http-cookie-agent": "^5.0.4",
     "lodash": "4.17.21",
@@ -44,7 +36,7 @@
     "@types/tough-cookie": "^4.0.2",
     "@types/ws": "^8.5.5",
     "copyfiles": "^2.4.1",
-    "drizzle-kit": "^0.19.10",
+    "drizzle-kit": "^0.19.12",
     "eslint": "^8.36.0",
     "rimraf": "^5.0.1",
     "typescript": "^5.0.2"
